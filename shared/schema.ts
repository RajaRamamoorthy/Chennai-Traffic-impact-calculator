--- conflicted
+++ resolved
@@ -57,11 +57,7 @@
   createdAt: timestamp("created_at").defaultNow().notNull(),
 });
 
-<<<<<<< HEAD
-// Contact form submissions
-=======
 // Contact submissions
->>>>>>> 27c1fecc
 export const contactSubmissions = pgTable("contact_submissions", {
   id: serial("id").primaryKey(),
   name: text("name").notNull(),
@@ -145,10 +141,7 @@
 
 export const insertContactSubmissionSchema = createInsertSchema(contactSubmissions).omit({
   id: true,
-<<<<<<< HEAD
-=======
   status: true,
->>>>>>> 27c1fecc
   createdAt: true,
 });
 
